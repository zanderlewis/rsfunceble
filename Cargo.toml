--- conflicted
+++ resolved
@@ -11,13 +11,8 @@
 
 [dependencies]
 tokio = { version = "1", features = ["full"] }
-<<<<<<< HEAD
 reqwest = { version = "0.12", features = ["blocking", "json"] }
-trust-dns-resolver = "0.20"
-=======
-reqwest = { version = "0.11", features = ["blocking", "json"] }
 trust-dns-resolver = "0.23"
->>>>>>> de002cb3
 whois-rust = "1.6.0"
 clap = { version = "4.0", features = ["derive"] }
 url = "2.5.2"
